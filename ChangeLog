--- conflicted
+++ resolved
@@ -1,6 +1,5 @@
 = New Features =
 
-<<<<<<< HEAD
 == 1.20 release (in-progress) == #release-1.20
 
 === Library ===
@@ -22,10 +21,7 @@
 === Bug fixes ===
 
 
-== 1.19rc1 release (2022-04-14) == #release-1.19rc1
-=======
 == 1.19 release (2022-05-10) == #release-1.19
->>>>>>> 224aeaff
 
 === Library ===
 
