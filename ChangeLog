--- conflicted
+++ resolved
@@ -47,11 +47,8 @@
  * #1024 (The unary operator is undefined for Normal distribution)
  * #1025 (Empty throw in PythonWrappingFunctions)
  * #1028 (Build fails with clang-60: token is not a valid binary operator in a preprocessor subexpression)
-<<<<<<< HEAD
  * #1031 (The doc for LogNormal and LogNormalMuSigma is confusing )
-=======
  * #1045 (LowDiscrepancyExperiment/ComposedCopula correlation across blocks ?)
->>>>>>> de7e64d4
 
 == 1.12 release (2018-11-08) == #release-1.12
 
