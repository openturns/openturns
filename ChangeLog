--- conflicted
+++ resolved
@@ -49,12 +49,9 @@
  * Add ResourceMap::FindKeys
 
 === Bug fixes ===
-<<<<<<< HEAD
- * #1444 (The calibration examples are unclear)
-
 
 == 1.15rc1 release (2020-04-10) == #release-1.15rc1
-=======
+
  * #1001 (Add method SobolSimulationResult::draw)
  * #1259 (The diagonal of a scatter plot matrix should have the histograms)
  * #1267 (Some CSV files cannot be imported)
@@ -84,10 +81,9 @@
  * #1592 (SubsetSampling returns an error if Pf=1)
  * #1594 (LinearLeastSquaresCalibration and CalibrationResult)
  * #1599 (FieldToPointConnection-BlockSize is missing)
-
+ * #1444 (The calibration examples are unclear)
 
 == 1.15 release (2020-05-25) == #release-1.15
->>>>>>> 593fe483
 
 === Library ===
 
