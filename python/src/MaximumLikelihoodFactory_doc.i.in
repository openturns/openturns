%feature("docstring") OT::MaximumLikelihoodFactory
"Maximum likelihood factory.

<<<<<<< HEAD
=======
The maximum likelihood method is detailed in :ref:`maximum_likelihood`.

>>>>>>> 7e8757e8
Parameters
----------
distribution : :class:`~openturns.Distribution`
    The parametric distribution :math:`p_{\vect{\theta}}`.

Notes
-----
<<<<<<< HEAD
This class implements the generic maximum likelihood estimation
which is detailed in :ref:`maximum_likelihood`.
=======
This class implements the generic maximum likelihood estimation.
>>>>>>> 7e8757e8

Let us denote :math:`(\vect{x}_1, \dots, \vect{x}_n)` the sample, :math:`p_{\vect{\theta}}`
the density of the parametric distribution we want to fit to the sample, with the
parameter vector :math:`\vect{\theta} \in \Theta \in \Rset^p` .


The likelihood of the sample according to :math:`p_{\vect{\theta}}` is:

.. math::

    L(\vect{x}_1, \dots, \vect{x}_n; \vect{\theta}) = \prod_{i=1}^n p_{\vect{\theta}}(\vect{x}_i)
    
The log-likelihood is defined as:

.. math::

    \ell(\vect{x}_1, \dots, \vect{x}_n; \vect{\theta}) = \sum_{i=1}^n \log p_{\vect{\theta}}(\vect{x}_i)

The estimator of  :math:`\vect{\theta}` maximizes the log-likelihood:

.. math::

    \hat{\vect{\theta}} = \argmax_{\vect{\theta} \in \Theta} \log \ell (\vect{x}_1, \dots, \vect{x}_n; \vect{\theta}) 

See also
--------
DistributionFactory

Examples
--------

In the following example, we estimate the parameters of a `Normal` distribution 
with maximum likelihood estimation.

>>> import openturns as ot
>>> ot.RandomGenerator.SetSeed(0)
>>> distribution = ot.Normal(0.9, 1.7)
>>> sample = distribution.getSample(10)
>>> factory = ot.MaximumLikelihoodFactory(ot.Normal())
>>> inf_distribution = factory.build(sample)"

// ---------------------------------------------------------------------

%feature("docstring") OT::MaximumLikelihoodFactory::setOptimizationAlgorithm
"Accessor to the optimization solver.

Parameters
----------
solver : :class:`~openturns.OptimizationAlgorithm`
    The solver used for the optimization of the log-likelihood."

// ---------------------------------------------------------------------

%feature("docstring") OT::MaximumLikelihoodFactory::getOptimizationAlgorithm
"Accessor to the optimization solver.

Returns
-------
solver : :class:`~openturns.OptimizationAlgorithm`
    The solver used for the optimization of the log-likelihood."

// ---------------------------------------------------------------------

%feature("docstring") OT::MaximumLikelihoodFactory::setOptimizationBounds
"Accessor to the optimization bounds.

Parameters
----------
bounds : :class:`~openturns.Interval`
    The bounds used for the optimization of the log-likelihood."

// ---------------------------------------------------------------------

%feature("docstring") OT::MaximumLikelihoodFactory::getOptimizationBounds
"Accessor to the optimization bounds.

Returns
-------
bounds : :class:`~openturns.Interval`
    The bounds used for the optimization of the log-likelihood."

// ---------------------------------------------------------------------

%feature("docstring") OT::MaximumLikelihoodFactory::setOptimizationInequalityConstraint
"Accessor to the optimization inequality constraint.

Parameters
----------
inequalityConstraint : :class:`~openturns.Function`
    The inequality constraint used for the optimization of the log-likelihood."

// ---------------------------------------------------------------------

%feature("docstring") OT::MaximumLikelihoodFactory::setKnownParameter
"Accessor to the known parameters.

Parameters
----------
values : sequence of float
    Values of known parameters.
positions : sequence of int
    Indices of known parameters.

Examples
--------
When a subset of the parameter vector is known, the other parameters only have to be estimated 
from data. 

In the following example, we consider a sample and want to fit 
a :class:`~openturns.Beta` distribution.  
We assume that the :math:`a` and :math:`b` parameters are known beforehand. 
In this case, we set the third parameter (at index 2) to -1 
and the fourth parameter (at index 3) to 1. 

>>> import openturns as ot
>>> ot.RandomGenerator.SetSeed(0)
>>> distribution = ot.Beta(2.3, 2.2, -1.0, 1.0)
>>> sample = distribution.getSample(10)
>>> factory = ot.MaximumLikelihoodFactory(ot.Beta())
>>> # set (a,b) out of (r, t, a, b)
>>> factory.setKnownParameter([-1.0, 1.0], [2, 3])
>>> inf_distribution = factory.build(sample)"

// ---------------------------------------------------------------------

%feature("docstring") OT::MaximumLikelihoodFactory::getKnownParameterValues
"Accessor to the known parameters indices.

Returns
-------
values : :class:`~openturns.Point`
    Values of known parameters."

// ---------------------------------------------------------------------

%feature("docstring") OT::MaximumLikelihoodFactory::getKnownParameterIndices
"Accessor to the known parameters indices.

Returns
-------
indices : :class:`~openturns.Indices`
    Indices of the known parameters."

// ---------------------------------------------------------------------

%feature("docstring") OT::MaximumLikelihoodFactory::BuildGaussianEstimator
"Compute the asymptotic distribution of the parameters.


Parameters
----------
distribution : :class:`~openturns.Distribution`
    Parametric distribution.
sample : 2-d sequence of float
    Data to infer.

Returns
-------
distribution : :class:`~openturns.Normal`
    Asymptotic normal distribution of :math:`\hat{\vect{\theta}}`.
    
Notes
-----
We assume that the parametric model is regular: then, the asymptotic distribution of :math:`\hat{\vect{\theta}}` is normal."

// ---------------------------------------------------------------------

%feature("docstring") OT::MaximumLikelihoodFactory::BuildEstimator
"Estimate the parameters  and the asymptotic distribution.


Parameters
----------
factory : :class:`~openturns.DistributionFactory`
    Distribution factory to infer the data
    
    
sample : 2-d sequence of float
    Data to infer
is_regular : bool
    Indicates whether the parametric distribution is regular.

Returns
-------
result : :class:`~openturns.DistributionFactoryResult`
    Result class providing the estimate and the asymptotic distribution.
    
Notes
-----
If the model is regular, the asymptotic distribution of the estimator is normal and we get it from the Delta method.

If the model is not regular, we use the Bootstrap method and the kernel smoothing method to get the asymptotic distribution of the estimator."<|MERGE_RESOLUTION|>--- conflicted
+++ resolved
@@ -1,11 +1,6 @@
 %feature("docstring") OT::MaximumLikelihoodFactory
 "Maximum likelihood factory.
 
-<<<<<<< HEAD
-=======
-The maximum likelihood method is detailed in :ref:`maximum_likelihood`.
-
->>>>>>> 7e8757e8
 Parameters
 ----------
 distribution : :class:`~openturns.Distribution`
@@ -13,12 +8,8 @@
 
 Notes
 -----
-<<<<<<< HEAD
 This class implements the generic maximum likelihood estimation
 which is detailed in :ref:`maximum_likelihood`.
-=======
-This class implements the generic maximum likelihood estimation.
->>>>>>> 7e8757e8
 
 Let us denote :math:`(\vect{x}_1, \dots, \vect{x}_n)` the sample, :math:`p_{\vect{\theta}}`
 the density of the parametric distribution we want to fit to the sample, with the
