--- conflicted
+++ resolved
@@ -13,11 +13,12 @@
 
 Notes
 -----
-<<<<<<< HEAD
-This distribution differs from the classical multinomial distribution definition. The classical multinomial distribution is constrained by :math:`\sum_{i = 1}^d p_i=1` and is supported by :math:`\left\{\vect{x} \in \Nset^d\, |\, \sum_{i = 1}^d x_i = N\right\}`. The OpenTURNS distribution is constrained by :math:`q=\sum_{i = 1}^d p_i` with :math:`q\leq 1` and is supported in general by :math:`\cS=\left\{\vect{x} \in \Nset^d\, |\, \sum_{i = 1}^d x_i \leq N\right\}`.
-=======
-This distribution differs from the classical multinomial distribution definition. The classical multinomial distribution is constrained by :math:`\sum_{i = 1}^d p_i=1` and is supported by :math:`\left\{\vect{x} \in \Nset^d\, |\, \sum_{i = 1}^d x_i = N\right\}`. The OpenTURNS distribution is constrained by :math:`q=\sum_{i = 1}^d p_i` with :math:` q\leq 1` and is supported in general by :math:`\cS=\left\{\vect{x} \in \Nset^d\, |\, \sum_{i = 1}^d x_i \leq N\right\}`.
->>>>>>> 7e8757e8
+
+This distribution differs from the classical multinomial distribution definition. The classical multinomial distribution is
+constrained by :math:`\sum_{i = 1}^d p_i=1` and is supported by
+:math:`\left\{\vect{x} \in \Nset^d\, |\, \sum_{i = 1}^d x_i = N\right\}`. The OpenTURNS distribution is
+constrained by :math:`q=\sum_{i = 1}^d p_i` with :math:`q\leq 1` and is supported in general by
+:math:`\cS=\left\{\vect{x} \in \Nset^d\, |\, \sum_{i = 1}^d x_i \leq N\right\}`.
 
 Its probability density function is defined as:
 
