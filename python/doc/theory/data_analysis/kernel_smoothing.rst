.. _kernel_smoothing:

Kernel smoothing
----------------

Kernel smoothing is a non parametric estimation method of the probability density function of a distribution.

<<<<<<< HEAD
In dimension 1, the kernel smoothed probability density function :math:`\hat{p}` has the following expression,
where :math:`K` is the univariate kernel, *n* the sample size and :math:`(X_1, \cdots, X_n) \in \Rset^n`
the univariate random sample with :math:`\forall i, \, \, X_i \in \Rset`:
=======
Introduction
~~~~~~~~~~~~

Let :math:`X` be a random variable with probability density function :math:`p`.
Given a sample of independent observations :math:`x_1, ..., x_n` of :math:`X`
and any point :math:`x \in \Rset`, the kernel smoothing estimator provides
an approximation :math:`\widehat{p}(x)` of :math:`p(x)`.

In dimension 1, the kernel smoothed probability density function :math:`\widehat{p}` has the following expression,
where *K* is the univariate kernel, *n* the sample size and :math:`(X_1, \cdots, X_n) \in \Rset^n`
the univariate random sample with :math:`\forall i, \, \, X_i \in \Rset` ([wand1994]_ eq. 2.2 page 12):
>>>>>>> 7e8757e8

.. math::
  :label: kernelSmooth

    \widehat{p}(x) = \frac{1}{nh}\sum_{i=1}^{n} K\left(\frac{x-X_i}{h}\right)

The kernel *K* is a function satisfying:

.. math::

    \int K(x)\, dx=1.

<<<<<<< HEAD
The kernel :math:`K` is a function satisfying :math:`\int K(x)\, dx=1`.
Usually :math:`K` is chosen to be a unimodal probability density function that is symmetric about 0.
=======
Usually, the kernel *K* is chosen to be a unimodal probability density function that is symmetric about 0.
>>>>>>> 7e8757e8
The parameter *h* is called the *bandwidth*.

Multivariate kernels
~~~~~~~~~~~~~~~~~~~~

In dimension :math:`d>1`, the kernel may be defined as a product kernel :math:`K_d`,
as follows where :math:`\vect{x} = (x_1, \cdots, x_d)\in \Rset^d`
([wand1994]_ eq. 2.2 page 91):

.. math::

    K_d(\vect{x}) = \prod_{j=1}^{d} K(x_j).

The kernel smoothed probability density function in dimension *d* is:

.. math::

    \widehat{p}(\vect{x})
    = \frac{1}{n \prod_{j=1}^{d}h_j} \sum_{i=1}^{n} K_d\left(\frac{x_1 - (X_{i})_1 }{h_1}, \dots, \frac{x_d - (X_{i})_d}{h_d}\right)

where :math:`(\vect{X}_1, \cdots, \vect{X}_n)` is the d-variate random sample
which components are denoted :math:`\vect{X}_i = (X_{i1}, \dots, X_{id})`.

In the multivariate case, the bandwidth is the vector
:math:`\vect{h} = (h_1, \cdots, h_d)`.

Asymptotic error and asymptotically optimal bandwidth
~~~~~~~~~~~~~~~~~~~~~~~~~~~~~~~~~~~~~~~~~~~~~~~~~~~~~

The quality of the approximation may be controlled by the AMISE (Asymptotic Mean Integrated Square error) criteria defined as follows.
By definition, the mean squared error (MSE) at point :math:`\vect{x}` is
(see [scott2015]_ eq. page 40, [wand1994]_ pages 14-21):

.. math::

    \operatorname{MSE}(\widehat{p}, \vect{x})
    = \mathbb{E}_\vect{X}\left[\left(\widehat{p}(\vect{x}) - p(\vect{x})\right)^2 \right].


It can be proved that the mean squared error is the sum of the
variance and the squared bias:

.. math::

    \operatorname{MSE}(\widehat{p}, \vect{x})
    = \operatorname{Var}_\vect{X}\left[\widehat{p}(\vect{x})\right]
    + \left(\operatorname{Bias}\left(\widehat{p}(\vect{x})\right)\right)^2

where the bias is:

.. math::
    \operatorname{Bias}\left(\widehat{p}(\vect{x})\right)
    = \mathbb{E}_\vect{X}\left[\widehat{p}(\vect{x})\right] - p(\vect{x}).

The MSE depends on the point where the density is evaluated.
The mean integrated squared error (MISE) is (see [scott2015]_ eq. page 41):

.. math::
    \operatorname{MISE}(\widehat{p})
    = \mathbb{E}_\vect{X}\left[||\widehat{p} - p||^2_{L_2}\right]   = \int \, \operatorname{MSE}(\widehat{p}, \vect{x}) \, d\vect{x}  \\

Finally, the asymptotic mean integrated squared error (AMISE),
denoted :math:`\operatorname{AMISE}(\widehat{p})` is defined as the two first terms
in the Taylor series expansion of :math:`\operatorname{MISE}(\widehat{p})` when :math:`n`
tends to infinity.

The quality of the estimation essentially depends on the value of the bandwidth *h*.
In dimension 1, the bandwidth that minimizes the AMISE criteria is
(see [wand1994]_ eq 2.13 page 22):

.. math::
  :label: AMISE1

  h_{\operatorname{AMISE}}(K)
  = \left( \frac{R(K)}{\mu_2(K)^2 R\left(p^{(2)}\right)}\right)^{\frac{1}{5}}n^{-\frac{1}{5}}

where the rugosity of the kernel is:

.. math::
    R(K) = \int K(\vect{x})^2\, d\vect{x}

and the second raw moment of the kernel is:

.. math::
    \mu_2(K) = \int \vect{x}^2K(\vect{x})\, d\vect{x} = \sigma_K^2.

In the equation :eq:`AMISE1`, the expression :math:`R\left(p^{(2)}\right)` is the rugosity of
the second derivative of the density probability function :math:`p` that
we wish to approximate.
Since, by hypothesis, the true density :math:`p` is unknown, its
second derivative is also unknown.
Hence the equation :eq:`AMISE1` cannot be used directly to compute the bandwidth.

We have ([wand1994]_ page 67):

.. math::
    R\left(p^{(r)}\right) = (-1)^r\Psi_{2r}

where:

.. math::
    \Psi_r(p)
    = \int p^{(r)}p(x)\, dx = \mathbb{E}_\vect{X}\left[p^{(r)}\right].

Therefore:

.. math::
  :label: AMISE

  h_{\operatorname{AMISE}}(K)
  = \left( \frac{R(K)}{\mu_2(K)^2\Psi_4(p)}\right)^{\frac{1}{5}}n^{-\frac{1}{5}}

Several methods exist to  evaluate the optimal bandwidth :math:`h_{\operatorname{AMISE}}(K)` based on different approximations of :math:`\Psi_4`:

- Silverman's rule in dimension 1,
- the plug-in bandwidth selection,
- Scott's rule in dimension d.

Efficiency of a kernel
~~~~~~~~~~~~~~~~~~~~~~

Let :math:`K` be a kernel.
We may be interested if a particular kernel may be able to reduce the
estimation error.
The efficiency of a kernel is (see [scott2015]_ page 151):

.. math::
    \operatorname{eff}(k)
    = \frac{\sigma_k R(k)}{\sigma_{k_E} R(k_E)}

where :math:`k_E` is Epanechnikov's kernel.
The AMISE error is proportional to the efficiency (see [scott2015]_
eq. 6.25 page 151):

.. math::
    \operatorname{AMISE} \propto \operatorname{eff}(k)

The next table presents several kernels available in the
library and their associated variance, rugosity and efficiency.
We see that the best kernel is Epanechnikov's kernel.
We also see that there is not much difference between the different
kernels.
This is one of the reasons why the normal kernel is often used.

+-----------------+---------------------------------+----------------+--------------------------+-----------------------------------+
| Kernel          | :math:`\operatorname{Var}(k)`   | :math:`R(k)`   | :math:`\sigma_k R(k)`    | :math:`\operatorname{eff}(k)`     |
+=================+=================================+================+==========================+===================================+
| Epanechnikov    | 0.2000                          | 0.6000         | 0.2683                   | 100.00 \%                         |
+-----------------+---------------------------------+----------------+--------------------------+-----------------------------------+
| Biweight        | 0.1429                          | 0.7143         | 0.2700                   | 99.39 \%                          |
+-----------------+---------------------------------+----------------+--------------------------+-----------------------------------+
| Quartic         | 0.1429                          | 0.7143         | 0.2700                   | 99.39 \%                          |
+-----------------+---------------------------------+----------------+--------------------------+-----------------------------------+
| Triweight       | 0.1111                          | 0.8159         | 0.2720                   | 98.67 \%                          |
+-----------------+---------------------------------+----------------+--------------------------+-----------------------------------+
| Triangular      | 0.1667                          | 0.6667         | 0.2722                   | 98.59 \%                          |
+-----------------+---------------------------------+----------------+--------------------------+-----------------------------------+
| Normal          | 1.0000                          | 0.2821         | 0.2821                   | 95.12 \%                          |
+-----------------+---------------------------------+----------------+--------------------------+-----------------------------------+
| Uniform         | 0.3333                          | 0.5000         | 0.2887                   | 92.95 \%                          |
+-----------------+---------------------------------+----------------+--------------------------+-----------------------------------+
| Logistic        | 3.2899                          | 0.1667         | 0.3023                   | 88.76 \%                          |
+-----------------+---------------------------------+----------------+--------------------------+-----------------------------------+

**Table 1.** Efficiency of several order 2 kernels.

Silverman's rule (dimension 1)
~~~~~~~~~~~~~~~~~~~~~~~~~~~~~~

<<<<<<< HEAD
In the case where the density :math:`p` is normal with standard deviation :math:`\sigma`,
then the term :math:`\Phi_4` can be exactly evaluated.
In that particular case,  the optimal bandwidth of relation :eq:`AMISE` with respect to the AMISE criteria writes as follows:
=======
In this section, we consider a random variable i.e. :math:`d = 1`.
If the density *p* is normal with standard deviation :math:`\sigma`,
then the term :math:`\Psi_4` can be exactly evaluated.
By definition, the Silverman rule for the bandwidth is
the optimal bandwidth of the AMISE criteria when the true density *p* is normal
(see [silverman1986]_ page 45):

.. math::
  :label: Silverman

    h^{Silver}(K)
    := h^{p = normal}_{\operatorname{AMISE}}(K)
    = \left( \frac{8\sqrt{\pi} R(K)}{3\mu_2(K)^2}\right)^{\frac{1}{5}}
    \sigma n^{-\frac{1}{5}}.

The Silverman rule is based on the hypothesis that the true
density *p* is close to the normal density,
even if the density *p* is not necessarily normal.

The equation :eq:`Silverman` is accurate when
the density is not *far* from a normal one.
In the special case where we use the normal kernel, the Silverman rule
is (see [silverman1986]_ eq 3.28 page 45):
>>>>>>> 7e8757e8

.. math::
  :label: SilvermanNormal

    h^{Silver}(\mathcal{N})
    = 1.06 \sigma n^{-\frac{1}{5}}.

Choice for the standard deviation
~~~~~~~~~~~~~~~~~~~~~~~~~~~~~~~~~

We estimate the standard deviation :math:`\sigma` by its sample
counterpart :math:`\hat{\sigma}`, evaluated from the sample
:math:`(x_1, \dots, x_n)`:

.. math::
  :label: Estimpnormal

    h^{Silver}(K)
    = \left( \frac{8\sqrt{\pi} R(K)}{3\mu_2(K)^2}\right)^{\frac{1}{5}}
    \hat{\sigma} n^{-\frac{1}{5}}

<<<<<<< HEAD
The Silverman rule consists in considering :math:`\hat{h}^{p = normal}_{AMISE}(K)` of relation :eq:`Estimpnormal` even if the density :math:`p` is not normal:
=======
The estimator :math:`\hat{\sigma}` of the true standard deviation can
be estimated using the sample standard deviation based
on the sample :math:`(x_1, \dots, x_n)`.
This is:
>>>>>>> 7e8757e8

.. math::
    \hat{\sigma}
    = \sqrt{\frac{1}{n - 1} \sum_{i = 1}^n (x_i - \bar{x})^2 }

where :math:`\bar{x}` is the sample mean:

.. math::
    \bar{x}
    = \frac{1}{n} \sum_{i = 1}^n x_i.

Another method is to use the standardized interquartile range
([wand1994]_ page 60):

.. math::
    \widehat{\sigma}_{\operatorname{IQR}}
    = \frac{\widehat{q}(3/4) - \widehat{q}(1/4)}{\Phi^{-1}(3/4) - \Phi^{-1}(1/4)}

where :math:`\Phi^{-1}` is the quantile function of the
standard normal distribution and
:math:`\widehat{q}(3/4)` and :math:`\widehat{q}(1/4)` are the sample
quartiles at levels 75% and 25% respectively.
The previous estimator is robust against outliers that might be
in the sample.

Plug-in bandwidth selection method (dimension 1)
~~~~~~~~~~~~~~~~~~~~~~~~~~~~~~~~~~~~~~~~~~~~~~~~

The plug-in bandwidth selection method improves the estimation of the rugosity of the second
derivative of the density.
Instead of making the Gaussian assumption, the method uses a kernel smoothing method
in order to make an approximation of higher derivatives of the density.
This method is due to [sheather1991]_ who used ideas from [park1990]_.
The algorithm is presented in [wand1994]_, page 74 under the "Solve the equation rule" name.
The implementation uses ideas from [raykar2006]_, but the fast selection is not implemented.

The equation :eq:`AMISE` requires the evaluation of the quantity :math:`\Psi_4`.
We use the estimator :math:`\hat{\Psi}_r` of :math:`\Psi_r`, using a kernel
density estimator of the :math:`r`-th derivative of the
density.
The estimator is (see [wand1994]_ page 64):

.. math::
  :label: EstimPhir

    \hat{\Psi}_r(K)
    = \frac{1}{n}\sum_{i=1}^{n} \widehat{p}^{(r)}(X_i)

where :math:`\hat{\Psi}_r(K)` is the estimator based on the kernel
*K*.
Deriving equation :eq:`kernelSmooth` leads to:

.. math::
  :label: kernelSmoothDerivative

    \widehat{p}^{(r)}(x)
    = \frac{1}{nh^{r+1}}\sum_{i=1}^{n} K^{(r)}\left(\frac{x-X_i}{h}\right)

and then the estimator :math:`\hat{\Psi}_r(h)` is defined as:

.. math::
  :label: EstimPhirFin

    \hat{\Psi}_r(h)
    = \frac{1}{n^2h^{r+1}}\sum_{i=1}^{n}\sum_{j=1}^{n} K^{(r)}\left(\frac{X_i-X_j}{h}\right)

We note that :math:`\hat{\Psi}_r(h)` depends of the parameter *h* which can be
taken in order to minimize the Asymptotic Mean Square Error (AMSE) criteria
evaluated between :math:`\Psi_r` and :math:`\hat{\Psi}_r(h)`.
The optimal parameter *h* is:

.. math::
  :label: optimHamse

    h^{(r)}_{\operatorname{AMSE}}
    = \left(\frac{-2K^{(r)}(0)}{\mu_2(K) \Psi_{r+2}}\right)^{\frac{1}{r+3}}n^{-\frac{1}{r+3}}

The previous equation states that the bandwidth :math:`h^{(r)}` required
to compute :math:`\widehat{p}^{(r)}` depends on :math:`\Psi_{r+2}`.
But to compute :math:`\Psi_{r+2}`, we need :math:`h^{(r + 2)}`, etc.
The goal of the method is to break this infinite set of equations at some point
by providing a *pilot* bandwidth.
The :math:`\ell`-stage plug-in bandwidth method uses :math:`\ell` different
intermediate bandwidths before evaluating the final one.

In this document, we present the two stage solve-the-equation plug-in method.

- The equation :eq:`AMISE` defines :math:`h_{\operatorname{AMISE}}(K)` as a function of :math:`\Psi_4`.
  Let :math:`t` be the function defined by the equation:

  .. math::
    :label: rel1

      h_{\operatorname{AMSE}}(K) = t(\Psi_4).

- The term :math:`\Psi_4` is approximated by its estimator defined in
  :eq:`EstimPhirFin` evaluated with its optimal parameter :math:`h^{(4)}_{\operatorname{AMSE}}`
  defined in :eq:`optimHamse`:

  .. math::
    :label: h4

      h^{(4)}_{\operatorname{AMSE}}
      = \left(\frac{-2K^{(4)}(0)}{\mu_2(K)\Psi_{6}}\right)^{\frac{1}{7}}n^{-\frac{1}{7}}

  which leads to the approximation:

  .. math::
    :label: rel2

      \hat{\Psi}_4 \left(h^{(4)}_{\operatorname{AMSE}}\right) \approx  \Psi_4

- The equation :eq:`AMISE` and :eq:`h4` lead to:

  .. math::
    :label: h4hAmise

      h^{(4)}_{\operatorname{AMSE}}
      = \left( \frac{-2K^{(4)}(0)\mu_2(K)\Psi_4}{R(K)\Psi_{6}}\right) ^{\frac{1}{7}}h_{\operatorname{AMISE}}(K)^{\frac{5}{7}}.

  Let :math:`\ell` be the function defined by the equation:

  .. math::
    :label: rel3

      h^{(4)}_{\operatorname{AMSE}}
      = \ell(h_{\operatorname{AMISE}}(K)).

- The equation :eq:`h4hAmise` depends on both terms :math:`\Psi_4` and
  :math:`\Psi_6` which are evaluated with their estimators defined in :eq:`EstimPhirFin`
  respectively with their AMSE optimal parameters :math:`g_1` and :math:`g_2`
  (see eq. :eq:`optimHamse`). It leads to the expressions:

  .. math::
    :label: g12

    g_1 & = \left(\frac{-2K^{(4)}(0)}{\mu_2(K)\Psi_{6}}\right)^{\frac{1}{7}}n^{-\frac{1}{7}}\\
    g_2 & = \left(\frac{-2K^{(6)}(0)}{\mu_2(K)\Psi_{8}}\right)^{\frac{1}{7}}n^{-\frac{1}{9}}

<<<<<<< HEAD
- In order to evaluate :math:`\Phi_6` and :math:`\Phi_8`,
  we suppose that the density :math:`p` is normal with a variance :math:`\sigma^2`
=======
- In order to evaluate :math:`\Psi_6` and :math:`\Psi_8`,
  we assume that the density *p* is normal with a variance :math:`\sigma^2`
>>>>>>> 7e8757e8
  which is approximated by the empirical variance of the sample, which leads to:

  .. math::
    :label: Phi68

    \hat{\Psi}_6 & = \frac{-15}{16\sqrt{\pi}}\hat{\sigma}^{-7}\\
    \hat{\Psi}_8 & = \frac{105^{\strut}}{32\sqrt{\pi}}\hat{\sigma}^{-9}

Finally, thanks to the equations :eq:`rel1`, :eq:`rel2`, :eq:`rel3`, :eq:`g12` and :eq:`Phi68`,
the optimal bandwidth of the STE rule, :math:`h^{\operatorname{STE}}`, is solution of the equation:

.. math::
  :label: equhAmise

    h^{\operatorname{STE}}
    = t \circ \hat{\Psi}_4 \circ \ell (h^{\operatorname{STE}})

This equation does not necessarily have a close form expression and
an numerical method must be used in general.

A cut-off value can be used to define the function :math:`\widehat{\psi_r}` in the equation :eq:`EstimPhirFin`.
Let :math:`\phi` be the probability density function of the standard Gaussian distribution.
We have:

<<<<<<< HEAD
The Scott rule is a simplification of the Silverman rule generalized to the
dimension *d* which is optimal when the density :math:`p` is normal with independent components.
In all the other cases, it gives an empirical rule that gives good result when the density :math:`p` is not *far* from the normal one.
For examples, the Scott bandwidth may appear too large when :math:`p` presents several maximum.

The Silverman rule given in dimension 1 in relation :eq:`Silverman` can be generalized in dimension *d* as follows:
if we suppose  that the density :math:`p` is normal with independent components,
in dimension *d* and that we use the normal kernel :math:`N(0,1)` to estimate it,
then the optimal bandwidth vector :math:`\vect{h}` with respect to the AMISE criteria writes as follows:
=======
.. math::
    \phi(x) \rightarrow 0

when :math:`|x|\rightarrow +\infty`, with a fast decrease to zero.
Let :math:`t> 0` the cut-off value.
The evaluation is as follows:
>>>>>>> 7e8757e8

.. math::
    \widetilde{\phi}(x)=
    \begin{cases}
    \phi(x) & \textrm{ if } |x| \leq t, \\
    0 & \textrm{ otherwise}.
    \end{cases}

Hence, only the most significant values in the evaluation of :math:`\hat{\psi_r}`
are taken into account, which improves the speed while slightly decreasing
the accuracy.

<<<<<<< HEAD
where :math:`\hat{\sigma}_i^n` is the standard deviation of the *i*-th component of the sample
:math:`(\vect{X}_1, \cdots, \vect{X}_n)`, and :math:`\sigma_K` the standard deviation of the 1D kernel :math:`K`.
=======
Rescaling a bandwidth
~~~~~~~~~~~~~~~~~~~~~
>>>>>>> 7e8757e8

In this section, we show that, if the optimal bandwidth is known
for the normal kernel, then it can be computed for any kernel
*K* using a rescaling equation.

Let :math:`K_1` and :math:`K_2` be two kernels.
The equation :eq:`AMISE1` implies:

.. math::
  :label: ChangeBandwidth

    \frac{h_{\operatorname{AMISE}}(K_1)}{h_{\operatorname{AMISE}}(K_2)}=\frac{\sigma_{K_2}}{\sigma_{K_1}}
    \left(\frac{\sigma_{K_1}R(K_1)}{\sigma_{K_2}R(K_2)}\right)^{1/5}.

Scott (see [scott2015]_ table 6.2 page 152) notices that:

.. math::
    \frac{\sigma_{K_1}R(K_1)}{\sigma_{K_2}R(K_2)} \in [1, 1.86]

for many pairs of common kernels.
Hence the equation :eq:`ChangeBandwidth` implies the *equivalent
kernel rescaling equation* (see [scott2015]_ eq. 6.30 page 154):

.. math::
  :label: SimplifiedChangeBandwidth

    h_{\operatorname{AMISE}}(K_1) \approx h_{\operatorname{AMISE}}(K_2)\frac{\sigma_{K_2}}{\sigma_{K_1}}

Consider for example the normal kernel :math:`K_2 = \mathcal{N}(0,1)`.
Since :math:`\sigma_{K_1} = \sigma_{\mathcal{N}(0,1)} = 1`,
then equation :eq:`SimplifiedChangeBandwidth` implies:

.. math::
  :label: SimplifiedChangeBandwidthNormal

    h_{\operatorname{AMISE}}(K) \approx h_{\operatorname{AMISE}}(\mathcal{N})\frac{1}{\sigma_{K}}

<<<<<<< HEAD
Considering that :math:`\sigma_{K}R(K) \simeq 1` whatever the kernel :math:`K`, relation :eq:`ChangeBandwidth` simplifies in:
=======
We will use the previous equation in the derivation of the
*mixed* rule presented in the next section.
The previous equation applied to the Silverman rule implies:
>>>>>>> 7e8757e8

.. math::
  :label: SimplifiedChangeBandwidthSilvNormal

    h^{Silver}(K) \approx h^{Silver}(\mathcal{N})\frac{1}{\sigma_{K}}

A mixed rule for a large sample
~~~~~~~~~~~~~~~~~~~~~~~~~~~~~~~

When the sample size :math:`n` is large, the *solve-the-equation* (STE)
rule cannot be applied because of its CPU cost.
In this case, we use a method which combines the STE rule
and the Silverman rule, which is less costly.
Moreover, we combine these rules using two different kernels, namely
the kernel *K* given by the user and the normal kernel :math:`\mathcal{N}(0, 1)`.
Finally, we combine two different samples, that is to say the
large sample size :math:`n` and a smaller sample size for which the
STE rule can be evaluated.

The equation :eq:`AMISE` implies that:

.. math::
    \frac{h_{\operatorname{AMISE}}(K)}{h^{Silver}(K)}
    = \left(\frac{\Psi_4(\mathcal{N})}{\Psi_4(p)}\right)^{1/5}

where *K* is a given kernel and :math:`h_{\operatorname{AMISE}}(K)` is the
optimal AMISE bandwidth for the kernel *K*.
We notice that the previous ratio is independent from the sample
size :math:`n`.
Let :math:`n_t \ll n` be a small sample size.
Hence, the ratio is the same if we consider the sample size :math:`n`
or the sample size :math:`n_t`.
We apply this equation to the normal kernel, approximate the
AMISE optimal bandwidth by the STE rule and use the sample
sizes :math:`n` and :math:`n_t`.
We get:

.. math::
    \frac{h^{n, STE}(\mathcal{N})}{h^{n, Silver}(\mathcal{N})}
    \approx \frac{h^{n_t, STE}(\mathcal{N})}{h^{n_t, Silver}(\mathcal{N})}

which implies:

.. math::
    h^{n, STE}(\mathcal{N})
    \approx \frac{h^{n_t, STE}(\mathcal{N})}{h^{n_t, Silver}(\mathcal{N})}
    h^{n, Silver}(\mathcal{N})

The equation :eq:`SimplifiedChangeBandwidthNormal` leads to the
bandwidth of the STE rule for the kernel *K*:

.. math::
    h^{n, STE}(K)
    \approx h^{n, STE}(\mathcal{N}) \frac{1}{\sigma_{K}}.

We substitute the expression of :math:`h^{n, STE}` in the
previous equation and get the *mixed* rule:

.. math::
    :label: MixedBandwidthRule

    h^{n, STE}(K)
    \approx \frac{h^{n_t, STE}(\mathcal{N})}{h^{n_t, Silver}(\mathcal{N})}
    h^{n, Silver}(\mathcal{N}) \frac{1}{\sigma_{K}}.

Scott rule (dimension d)
~~~~~~~~~~~~~~~~~~~~~~~~

In this section, we consider the general case where the
random vector has dimension :math:`d`.
The Scott rule is a simplification of the Silverman rule generalized to the
dimension *d* which is optimal when the density *p* is normal with independent components.
In all the other cases, it gives an empirical rule that gives good result when the density *p* is not *far* from the normal one.
For examples, the Scott bandwidth may appear too large when *p* presents several maximum.

The Silverman rule given in dimension 1 in equation :eq:`Silverman` can be generalized in dimension *d* as follows.
We make the assumption that the density *p* is normal with independent components,
in dimension *d* and that we use the normal kernel :math:`\mathcal{N}(0,1)`
to estimate it.
Therefore the optimal bandwidth vector :math:`\vect{h}` with respect to the
AMISE criteria is given by the *normal reference rule* (see [scott2015]_ eq.
6.43 page 164):

.. math::
  :label: SilvermanNormalKernel

    \vect{h}^{Silver}(\mathcal{N}) = \left(\left(\frac{4}{d+2}\right)^{1 / (d + 4)}\hat{\sigma}_i^n n^{-1 / (d + 4)}\right)_i

where :math:`\hat{\sigma}_i^n` is the standard deviation of the *i*-th component of the sample
:math:`(\vect{X}_1, \cdots, \vect{X}_n)`, and :math:`\sigma_K` the standard deviation of the 1D kernel *K*.

Scott' method is  a simplification of Silverman's rule, based on the fact that the coefficient
:math:`\left(\frac{4}{d+2}\right)^{1 / (d + 4)}` remains in :math:`[0.924, 1.059]` when the dimension *d* varies (see [scott2015]_ page 164).
Thus, Scott fixed it to *1*:

.. math::
  :label: coefficientScott

    \left(\frac{4}{d+2}\right)^{1 / (d + 4)} \approx 1.

This leads to Scott's rule (see [scott2015]_ eq. 6.44 page 164):

.. math::
  :label: SilvermanNormalKernelSimplif

    \vect{h}^{Silver}(\mathcal{N}) \approx \left( \hat{\sigma}_i^n n^{-1 / (d + 4)}\right)_i

Finally, the equations :eq:`SilvermanNormalKernelSimplif` and :eq:`SimplifiedChangeBandwidthSilvNormal`
applied in each direction *i* imply:

.. math::
  :label: ScottRule

    \vect{h}^{Scott}
    = \left(\frac{\hat{\sigma}_i^n}{\sigma_K}n^{-1 / (d + 4)}\right)_i

for :math:`i = 1, ..., d`.

Boundary treatment
~~~~~~~~~~~~~~~~~~

In this section, we consider a random variable i.e. :math:`d = 1`.
Assume that the domain of definition of the density is bounded.
Then one of the problems of kernel smoothing is that it may
produce a non zero density estimate even in the regions where
we know it is zero.
This is known as the *boundary bias problem* (see [silverman1986]_ page 29).
The reason is that a subpart of the kernel windows does not contain
any observation ([wand1994]_ page 127).
In this case, for some observation :math:`x_i` near the boundary,
the density may be underestimated if the kernel sets a positive weight
outside the domain ([chacon2018]_ page 73).

There are several methods to solve this problem.
One of the methods is to apply a transformation to the data
(see [chacon2018]_ page 73).
Another method is to use boundary kernels (see [chacon2018]_ page 76,
[scott2015]_ page 157).

In dimension 1, the boundary effects may be taken into account using
a *reflection* or *mirroring* method (see [silverman1982]_ page 31).
the boundaries are automatically detected from the sample
(with the *min* and *max* functions) and the kernel smoothed PDF
is corrected in the boundary areas to remain within the boundaries,
according to the mirroring technique:

- the Scott bandwidth is evaluated from the sample: *h*

- two sub-samples are extracted from the initial sample,
  containing all the points within the range :math:`[min, min + h[` and  :math:`]max-h, max]`,

- both sub-samples are transformed into their symmetric samples with respect their respective boundary:
  its results two samples within the range :math:`]min-h, min]` and :math:`[max, max+h[`,

- a kernel smoothed PDF is built from the new sample composed with
  the initial one and the two new ones, with the previous bandwidth *h*,

- this last kernel smoothed PDF is truncated within the initial range :math:`[min, max]` (conditional PDF).

Conclusion
~~~~~~~~~~
The next table presents a summary of histogram, kernel smoothing and
parametric methods.
It appears that the kernel density estimator has an AMISE error which is
quite close to the parametric rate.

+------------------+-----------------------------------------+
| Method           | Optimal :math:`\operatorname{AMISE}`    |
+==================+=========================================+
| Histogram        | :math:`\propto n^{-\frac{2}{3}}`        |
+------------------+-----------------------------------------+
| Kernel smoothing | :math:`\propto n^{-\frac{4}{5}}`        |
+------------------+-----------------------------------------+
| Parametric       | :math:`\propto n^{-1}`                  |
+------------------+-----------------------------------------+

**Table 2.** The AMISE error depending on the method to estimate the density,
from the least to the most accurate.

The next table compare the different estimators of the
bandwidth that we have presented so far.
The best method is the STE rule, but this can be
costly to evaluate if the sample is large.
In this case the *mixed* rule can be used.
If this rule is still too large, then the Silverman rule can be
used and might be satisfactory if the true density *p*
is not too far away from the normal distribution (i.e.
unimodal and symmetric).
Otherwise, the Silverman rule may produce a too large bandwidth,
leading to oversmoothing.

+--------------------------+----------------------+---------------+----------------------------+
| Method                   | Assumption           | Cost          | Accuracy                   |
+==========================+======================+===============+============================+
| Silverman                | Normal assumption    | Low           | If *p* not far from normal |
+--------------------------+----------------------+---------------+----------------------------+
| Mixed                    | Normal assumption    | Moderate      | Intermediate               |
+--------------------------+----------------------+---------------+----------------------------+
| Solve-the-equation (STE) | Normal assumption    | High          | Accurate                   |
+--------------------------+----------------------+---------------+----------------------------+

**Table 3.** Different estimators of the bandwidth from the least to the
most accurate.


.. topic:: API:

    - See the :class:`~openturns.KernelSmoothing` factory

.. topic:: Examples:

    - See :doc:`/auto_data_analysis/distribution_fitting/plot_estimate_non_parametric_distribution`

.. topic:: References:

     - [silverman1986]_
     - [wand1994]_
     - [scott2015]_
     - [sheather1991]_
     - [park1990]_
     - [raykar2006]_
     - [silverman1982]_<|MERGE_RESOLUTION|>--- conflicted
+++ resolved
@@ -5,11 +5,6 @@
 
 Kernel smoothing is a non parametric estimation method of the probability density function of a distribution.
 
-<<<<<<< HEAD
-In dimension 1, the kernel smoothed probability density function :math:`\hat{p}` has the following expression,
-where :math:`K` is the univariate kernel, *n* the sample size and :math:`(X_1, \cdots, X_n) \in \Rset^n`
-the univariate random sample with :math:`\forall i, \, \, X_i \in \Rset`:
-=======
 Introduction
 ~~~~~~~~~~~~
 
@@ -21,7 +16,6 @@
 In dimension 1, the kernel smoothed probability density function :math:`\widehat{p}` has the following expression,
 where *K* is the univariate kernel, *n* the sample size and :math:`(X_1, \cdots, X_n) \in \Rset^n`
 the univariate random sample with :math:`\forall i, \, \, X_i \in \Rset` ([wand1994]_ eq. 2.2 page 12):
->>>>>>> 7e8757e8
 
 .. math::
   :label: kernelSmooth
@@ -34,12 +28,6 @@
 
     \int K(x)\, dx=1.
 
-<<<<<<< HEAD
-The kernel :math:`K` is a function satisfying :math:`\int K(x)\, dx=1`.
-Usually :math:`K` is chosen to be a unimodal probability density function that is symmetric about 0.
-=======
-Usually, the kernel *K* is chosen to be a unimodal probability density function that is symmetric about 0.
->>>>>>> 7e8757e8
 The parameter *h* is called the *bandwidth*.
 
 Multivariate kernels
@@ -209,11 +197,6 @@
 Silverman's rule (dimension 1)
 ~~~~~~~~~~~~~~~~~~~~~~~~~~~~~~
 
-<<<<<<< HEAD
-In the case where the density :math:`p` is normal with standard deviation :math:`\sigma`,
-then the term :math:`\Phi_4` can be exactly evaluated.
-In that particular case,  the optimal bandwidth of relation :eq:`AMISE` with respect to the AMISE criteria writes as follows:
-=======
 In this section, we consider a random variable i.e. :math:`d = 1`.
 If the density *p* is normal with standard deviation :math:`\sigma`,
 then the term :math:`\Psi_4` can be exactly evaluated.
@@ -237,7 +220,6 @@
 the density is not *far* from a normal one.
 In the special case where we use the normal kernel, the Silverman rule
 is (see [silverman1986]_ eq 3.28 page 45):
->>>>>>> 7e8757e8
 
 .. math::
   :label: SilvermanNormal
@@ -259,14 +241,10 @@
     = \left( \frac{8\sqrt{\pi} R(K)}{3\mu_2(K)^2}\right)^{\frac{1}{5}}
     \hat{\sigma} n^{-\frac{1}{5}}
 
-<<<<<<< HEAD
-The Silverman rule consists in considering :math:`\hat{h}^{p = normal}_{AMISE}(K)` of relation :eq:`Estimpnormal` even if the density :math:`p` is not normal:
-=======
 The estimator :math:`\hat{\sigma}` of the true standard deviation can
 be estimated using the sample standard deviation based
 on the sample :math:`(x_1, \dots, x_n)`.
 This is:
->>>>>>> 7e8757e8
 
 .. math::
     \hat{\sigma}
@@ -406,13 +384,8 @@
     g_1 & = \left(\frac{-2K^{(4)}(0)}{\mu_2(K)\Psi_{6}}\right)^{\frac{1}{7}}n^{-\frac{1}{7}}\\
     g_2 & = \left(\frac{-2K^{(6)}(0)}{\mu_2(K)\Psi_{8}}\right)^{\frac{1}{7}}n^{-\frac{1}{9}}
 
-<<<<<<< HEAD
-- In order to evaluate :math:`\Phi_6` and :math:`\Phi_8`,
-  we suppose that the density :math:`p` is normal with a variance :math:`\sigma^2`
-=======
 - In order to evaluate :math:`\Psi_6` and :math:`\Psi_8`,
   we assume that the density *p* is normal with a variance :math:`\sigma^2`
->>>>>>> 7e8757e8
   which is approximated by the empirical variance of the sample, which leads to:
 
   .. math::
@@ -437,24 +410,12 @@
 Let :math:`\phi` be the probability density function of the standard Gaussian distribution.
 We have:
 
-<<<<<<< HEAD
-The Scott rule is a simplification of the Silverman rule generalized to the
-dimension *d* which is optimal when the density :math:`p` is normal with independent components.
-In all the other cases, it gives an empirical rule that gives good result when the density :math:`p` is not *far* from the normal one.
-For examples, the Scott bandwidth may appear too large when :math:`p` presents several maximum.
-
-The Silverman rule given in dimension 1 in relation :eq:`Silverman` can be generalized in dimension *d* as follows:
-if we suppose  that the density :math:`p` is normal with independent components,
-in dimension *d* and that we use the normal kernel :math:`N(0,1)` to estimate it,
-then the optimal bandwidth vector :math:`\vect{h}` with respect to the AMISE criteria writes as follows:
-=======
 .. math::
     \phi(x) \rightarrow 0
 
 when :math:`|x|\rightarrow +\infty`, with a fast decrease to zero.
 Let :math:`t> 0` the cut-off value.
 The evaluation is as follows:
->>>>>>> 7e8757e8
 
 .. math::
     \widetilde{\phi}(x)=
@@ -467,13 +428,8 @@
 are taken into account, which improves the speed while slightly decreasing
 the accuracy.
 
-<<<<<<< HEAD
-where :math:`\hat{\sigma}_i^n` is the standard deviation of the *i*-th component of the sample
-:math:`(\vect{X}_1, \cdots, \vect{X}_n)`, and :math:`\sigma_K` the standard deviation of the 1D kernel :math:`K`.
-=======
 Rescaling a bandwidth
 ~~~~~~~~~~~~~~~~~~~~~
->>>>>>> 7e8757e8
 
 In this section, we show that, if the optimal bandwidth is known
 for the normal kernel, then it can be computed for any kernel
@@ -511,13 +467,9 @@
 
     h_{\operatorname{AMISE}}(K) \approx h_{\operatorname{AMISE}}(\mathcal{N})\frac{1}{\sigma_{K}}
 
-<<<<<<< HEAD
-Considering that :math:`\sigma_{K}R(K) \simeq 1` whatever the kernel :math:`K`, relation :eq:`ChangeBandwidth` simplifies in:
-=======
 We will use the previous equation in the derivation of the
 *mixed* rule presented in the next section.
 The previous equation applied to the Silverman rule implies:
->>>>>>> 7e8757e8
 
 .. math::
   :label: SimplifiedChangeBandwidthSilvNormal
