//                                               -*- C++ -*-
/**
 *  @brief NAIS implement Non Parametric Adaptive Importance Sampling algorithm
 *
 *  Copyright 2005-2024 Airbus-EDF-IMACS-ONERA-Phimeca
 *
 *  This library is free software: you can redistribute it and/or modify
 *  it under the terms of the GNU Lesser General Public License as published by
 *  the Free Software Foundation, either version 3 of the License, or
 *  (at your option) any later version.
 *
 *  This library is distributed in the hope that it will be useful,
 *  but WITHOUT ANY WARRANTY; without even the implied warranty of
 *  MERCHANTABILITY or FITNESS FOR A PARTICULAR PURPOSE.  See the
 *  GNU Lesser General Public License for more details.
 *
 *  You should have received a copy of the GNU Lesser General Public License
 *  along with this library.  If not, see <http://www.gnu.org/licenses/>.
 *
 */
#include "openturns/NAIS.hxx"
#include "openturns/PersistentObjectFactory.hxx"

BEGIN_NAMESPACE_OPENTURNS

/**
 * @class NAIS
 */

CLASSNAMEINIT(NAIS);

static const Factory<NAIS> Factory_NAIS;

// Default constructor
NAIS::NAIS()
  : EventSimulation()
{
  // Nothing TO DO
}


// Default constructor
NAIS::NAIS(const RandomVector & event,
           const Scalar quantileLevel)
  : EventSimulation(event)
  , initialDistribution_(getEvent().getAntecedent().getDistribution())
{
  const Interval range(initialDistribution_.getRange());
  const Interval::BoolCollection rangeUpper(range.getFiniteUpperBound());
  const Interval::BoolCollection rangeLower(range.getFiniteLowerBound());
  for (UnsignedInteger i = 0; i < rangeUpper.getSize(); ++i)
    if (rangeUpper[i] || rangeLower[i]) throw InvalidArgumentException(HERE) << "Current version of NAIS is only adapted to unbounded distribution" ;
  quantileLevel_ = (getEvent().getOperator()(0, 1) ? quantileLevel : 1.0 - quantileLevel);
}

/* Virtual constructor */
NAIS * NAIS::clone() const
{
  return new NAIS(*this);
}

/* Keep event sample */
void NAIS::setKeepSample(const Bool keepSample)
{
  keepSample_ = keepSample;
}


// Get quantileLevel
Scalar NAIS::getQuantileLevel() const
{
  return quantileLevel_;
}

// Set quantileLevel
void NAIS::setQuantileLevel(const Scalar & quantileLevel)
{
  quantileLevel_ = quantileLevel;
}

// Function computing the auxiliary distribution as a function of current sample and associated weights
Distribution NAIS::computeAuxiliaryDistribution(const Sample & sample,
    const Point & weights)
{
  Scalar weightsPower2 = weights.normSquare();
  Scalar sumWeights = 0.0;
  for (UnsignedInteger i = 0; i < weights.getSize(); ++i)
  {
    sumWeights += weights[i];
  }
  // Computation of weight
  const Scalar neff = sumWeights * sumWeights / weightsPower2;

  // Computation of bandwidth using Silverman rule
  const Point stdPerComponent(sample.computeStandardDeviation());
  const UnsignedInteger dimensionSample = getEvent().getAntecedent().getDimension();
  const Point silverman(stdPerComponent * std::pow(neff * (dimensionSample + 2.0) / 4.0, -1.0 / (dimensionSample + 4.0)));

  Collection<Distribution> margins(dimensionSample);

  // Computation of auxiliary distribution using ot.Mixture
  const UnsignedInteger numberOfSample = getMaximumOuterSampling() * getBlockSize();
  Collection<Distribution> collectionOfDistribution(numberOfSample);
  for (UnsignedInteger i = 0; i < numberOfSample ; ++i)
  {
    const Point meanNormal(sample[i]);

    collectionOfDistribution[i] = Normal(meanNormal, silverman);
  }
  const Mixture auxiliaryDistribution(collectionOfDistribution, weights);

  return auxiliaryDistribution;
}

// Function computing weigths of sample
Point NAIS::computeWeights(const Sample & sample,
                           const Sample & outputSample,
                           const Scalar eventThresholdLocal,
                           const Distribution & auxiliaryDistribution)
{
  Indices indiceCritic(0);
  for (UnsignedInteger i = 0; i < sample.getSize(); ++i)
  {
    const Bool weightBool = getEvent().getOperator()(outputSample(i, 0), eventThresholdLocal);
    if (weightBool)
      indiceCritic.add(i);
  } // for i

  // Extract the relevant sample
  const Sample criticalSample(sample.select(indiceCritic));
  // Compute initial distribution logPDF in parallel
  const Sample initialLogPDF = initialDistribution_.computeLogPDF(criticalSample);
  // Compute initial distribution logPDF in parallel
  const Sample auxilliaryLogPDF = auxiliaryDistribution.computeLogPDF(criticalSample);
  Point weights = Point(sample.getSize());
  for (UnsignedInteger i = 0; i < criticalSample.getSize(); ++i)
  {
    weights[indiceCritic[i]] = std::exp(initialLogPDF(i, 0) - auxilliaryLogPDF(i, 0));
  }
  return weights;
}

// Main function that computes the failure probability
void NAIS::run()
{

  // First, initialize some parameters
  inputSample_.clear();
  outputSample_.clear();
  thresholdPerStep_.clear();
  
  numberOfSteps_ = 0;
  
  const UnsignedInteger numberOfSample = getMaximumOuterSampling() * getBlockSize();

  // Drawing of samples using initial density
  Sample auxiliaryInputSample = initialDistribution_.getSample(numberOfSample);
  Point weights;

  // Evaluation on limit state function
  Sample auxiliaryOutputSample(getEvent().getFunction()(auxiliaryInputSample));

  ++ numberOfSteps_;
  
  if (keepSample_)
  {
    inputSample_.add(auxiliaryInputSample);
    outputSample_.add(auxiliaryOutputSample);
  }
    
    
  // Computation of current quantile
  Scalar currentQuantile = auxiliaryOutputSample.computeQuantile(quantileLevel_)[0];
  
  
    
  Distribution auxiliaryDistribution;
  if (getEvent().getOperator()(currentQuantile, getEvent().getThreshold()))
  {
    currentQuantile = getEvent().getThreshold();
    thresholdPerStep_.add(currentQuantile);
    auxiliaryDistribution = initialDistribution_;
  }
  else
  {
    thresholdPerStep_.add(currentQuantile);
    // Computation of weights
    weights = computeWeights(auxiliaryInputSample, auxiliaryOutputSample, currentQuantile, initialDistribution_);

    // Computation of auxiliary distribution
    auxiliaryDistribution = computeAuxiliaryDistribution(auxiliaryInputSample, weights);
  }

  UnsignedInteger iterationNumber  = 0;

  while ((getEvent().getOperator()(getEvent().getThreshold(), currentQuantile)) && (currentQuantile != getEvent().getThreshold()))
  {
    ++iterationNumber ;

    // Drawing of samples using auxiliary density and evaluation on limit state function
    auxiliaryInputSample = Sample(0, initialDistribution_.getDimension());
    auxiliaryOutputSample = Sample(0, 1);

    for (UnsignedInteger i = 0; i < getMaximumOuterSampling(); ++i)
    {
      const Sample blockSample(auxiliaryDistribution.getSample(getBlockSize()));
      auxiliaryInputSample.add(blockSample);
      auxiliaryOutputSample.add(getEvent().getFunction()(blockSample));

      if (stopCallback_.first && stopCallback_.first(stopCallback_.second))
        throw InternalException(HERE) << "User stopped simulation";
    }

    ++ numberOfSteps_;
    if (keepSample_)
    {
      inputSample_.add(auxiliaryInputSample);
      outputSample_.add(auxiliaryOutputSample);
    }
    
<<<<<<< HEAD
=======
    
>>>>>>> be868a66
    // Computation of current quantile
    currentQuantile = auxiliaryOutputSample.computeQuantile(quantileLevel_)[0];

    // If failure probability reached, stop the adaptation
    if (getEvent().getOperator()(currentQuantile, getEvent().getThreshold()))
    {
      currentQuantile = getEvent().getThreshold();
      thresholdPerStep_.add(currentQuantile);
    }
    else
    {
      thresholdPerStep_.add(currentQuantile);
      // Computation of weights
      weights = computeWeights(auxiliaryInputSample, auxiliaryOutputSample, currentQuantile, auxiliaryDistribution);

      // Update of auxiliary distribution
      auxiliaryDistribution = computeAuxiliaryDistribution(auxiliaryInputSample, weights);
    }

    if (stopCallback_.first && stopCallback_.first(stopCallback_.second))
      throw InternalException(HERE) << "User stopped simulation";

  } // while

  // Find failure sample indices
  Indices indicesCritic(0);
  for (UnsignedInteger i = 0; i < auxiliaryOutputSample.getSize(); ++i)
  {
    // Find failure Points
    if (getEvent().getOperator()(auxiliaryOutputSample(i, 0), getEvent().getThreshold()))
      indicesCritic.add(i);
  } // for i

  const Sample resp_sampleCritic(auxiliaryOutputSample.select(indicesCritic));
  const Sample sampleCritic(auxiliaryInputSample.select(indicesCritic));

  // Evaluate initial log PDF in parallel on failure sample
  Sample logPDFInitCritic(initialDistribution_.computeLogPDF(sampleCritic));

  // Evaluate auxiliary log PDF in parallel on failure sample
  Sample logPDFAuxiliaryCritic(auxiliaryDistribution.computeLogPDF(sampleCritic));

  Scalar sumPdfCritic = 0.0;
  for(UnsignedInteger i = 0; i < indicesCritic.getSize(); ++i)
  {
    sumPdfCritic += std::exp(logPDFInitCritic(i, 0) - logPDFAuxiliaryCritic(i, 0));
  }
  const Scalar failureProbability = sumPdfCritic / numberOfSample;
  Scalar varianceCritic = 0.0;
  for(UnsignedInteger i = 0; i < indicesCritic.getSize(); ++i)
  {
    const Scalar varianceCriticTemporary = std::exp(logPDFInitCritic(i, 0) - logPDFAuxiliaryCritic(i, 0)) - failureProbability;
    varianceCritic += varianceCriticTemporary * varianceCriticTemporary;
  }  // for i

  const Scalar variancenonCritic = (numberOfSample - indicesCritic.getSize()) * (failureProbability * failureProbability);
  const Scalar varianceEstimate = (varianceCritic + variancenonCritic) / (numberOfSample - 1) / numberOfSample ;

  // Save of data in Simulation naisResult_ structure
  naisResult_.setProbabilityEstimate(failureProbability);
  naisResult_.setAuxiliaryDistribution(auxiliaryDistribution);
  naisResult_.setAuxiliaryInputSample(auxiliaryInputSample);
  naisResult_.setAuxiliaryOutputSample(auxiliaryOutputSample);
  naisResult_.setWeights(weights);
  naisResult_.setOuterSampling(getMaximumOuterSampling() * (iterationNumber + 1));
  naisResult_.setBlockSize(getBlockSize());
  naisResult_.setVarianceEstimate(varianceEstimate);

}

/* Event input/output sample accessor */
Sample NAIS::getInputSample(const UnsignedInteger step, const UnsignedInteger select) const
{
  if (!keepSample_)
    throw InvalidArgumentException(HERE) << "NAIS keepSample was not set";
  if (step >= getStepsNumber())
    throw InvalidArgumentException(HERE) << "NAIS step index (" << step << ") should be < " << getStepsNumber();
  if (select > 2)
    throw InvalidArgumentException(HERE) << "NAIS select flag (" << select << ") must be in [0-2]";
  return (select == 2) ? inputSample_[step] : inputSample_[step].select(getSampleIndices(step, (select == EVENT1)));
}

Sample NAIS::getOutputSample(const UnsignedInteger step, const UnsignedInteger select) const
{
  if (!keepSample_)
    throw InvalidArgumentException(HERE) << "NAIS keepSample was not set";
  if (step >= getStepsNumber())
    throw InvalidArgumentException(HERE) << "NAIS step index (" << step << ") should be < " << getStepsNumber();
  if (select > 2)
    throw InvalidArgumentException(HERE) << "NAIS select flag (" << select << ") must be in [0-2]";
  return (select == 2) ? outputSample_[step] : outputSample_[step].select(getSampleIndices(step, (select == EVENT1)));
}

Indices NAIS::getSampleIndices(const UnsignedInteger step, const Bool status) const
{
  Indices result;
  const Sample outputSample(outputSample_[step]);
  const Scalar threshold = getThresholdPerStep()[step];
  for (UnsignedInteger i = 0; i < outputSample.getSize(); ++ i)
    if (getEvent().getOperator()(outputSample(i, 0), threshold) == status)
      result.add(i);
  return result;
}

Point NAIS::getThresholdPerStep() const
{
  return thresholdPerStep_;
}

<<<<<<< HEAD
=======
/* Event input/output sample accessor */
Sample NAIS::getInputSample(const UnsignedInteger step, const UnsignedInteger select) const
{
  if (!keepSample_)
    throw InvalidArgumentException(HERE) << "NAIS keepSample was not set";
  if (step >= getStepsNumber())
    throw InvalidArgumentException(HERE) << "NAIS step index (" << step << ") should be < " << getStepsNumber();
  if (select > 2)
    throw InvalidArgumentException(HERE) << "NAIS select flag (" << select << ") must be in [0-2]";
  return (select == 2) ? inputSample_[step] : inputSample_[step].select(getSampleIndices(step, (select == EVENT1)));
}

Sample NAIS::getOutputSample(const UnsignedInteger step, const UnsignedInteger select) const
{
  if (!keepSample_)
    throw InvalidArgumentException(HERE) << "NAIS keepSample was not set";
  if (step >= getStepsNumber())
    throw InvalidArgumentException(HERE) << "NAIS step index (" << step << ") should be < " << getStepsNumber();
  if (select > 2)
    throw InvalidArgumentException(HERE) << "NAIS select flag (" << select << ") must be in [0-2]";
  return (select == 2) ? outputSample_[step] : outputSample_[step].select(getSampleIndices(step, (select == EVENT1)));
}

Indices NAIS::getSampleIndices(const UnsignedInteger step, const Bool status) const
{
  Indices result;
  const Sample outputSample(outputSample_[step]);
  const Scalar threshold = getThresholdPerStep()[step];
  for (UnsignedInteger i = 0; i < outputSample.getSize(); ++ i)
    if (getEvent().getOperator()(outputSample(i, 0), threshold) == status)
      result.add(i);
  return result;
}

Point NAIS::getThresholdPerStep() const
{
  return thresholdPerStep_;
}

>>>>>>> be868a66
UnsignedInteger NAIS::getStepsNumber() const
{
  return numberOfSteps_;
}


// Accessor to naisResult_s
NAISResult NAIS::getResult() const
{
  return naisResult_;
}

END_NAMESPACE_OPENTURNS<|MERGE_RESOLUTION|>--- conflicted
+++ resolved
@@ -218,10 +218,7 @@
       outputSample_.add(auxiliaryOutputSample);
     }
     
-<<<<<<< HEAD
-=======
-    
->>>>>>> be868a66
+
     // Computation of current quantile
     currentQuantile = auxiliaryOutputSample.computeQuantile(quantileLevel_)[0];
 
@@ -331,8 +328,7 @@
   return thresholdPerStep_;
 }
 
-<<<<<<< HEAD
-=======
+
 /* Event input/output sample accessor */
 Sample NAIS::getInputSample(const UnsignedInteger step, const UnsignedInteger select) const
 {
@@ -372,7 +368,6 @@
   return thresholdPerStep_;
 }
 
->>>>>>> be868a66
 UnsignedInteger NAIS::getStepsNumber() const
 {
   return numberOfSteps_;
